--- conflicted
+++ resolved
@@ -43,7 +43,6 @@
 
         diffs = extract_diffs(diff_text)
         self.assertEqual(len(diffs), 2)
-<<<<<<< HEAD
         self.assertEqual(
             diffs[0][0],
             """        def hello():
@@ -56,12 +55,6 @@
         )
         self.assertEqual(diffs[1][0], "        x = 1")
         self.assertEqual(diffs[1][1], "        x = 2")
-=======
-        self.assertEqual(diffs[0][0].strip(), 'def hello():\n    print("Hello")')
-        self.assertEqual(diffs[0][1].strip(), 'def hello():\n    print("Hello, World!")')
-        self.assertEqual(diffs[1][0].strip(), "x = 1")
-        self.assertEqual(diffs[1][1].strip(), "x = 2")
->>>>>>> 4866d2a4
 
     def test_apply_diff(self):
         """Test applying diffs to code"""
@@ -101,13 +94,8 @@
 
         # Normalize whitespace for comparison
         self.assertEqual(
-<<<<<<< HEAD
             result,
             expected_code,
-=======
-            result.replace(" ", "").replace("\n", ""),
-            expected_code.replace(" ", "").replace("\n", ""),
->>>>>>> 4866d2a4
         )
 
 
