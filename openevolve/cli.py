--- conflicted
+++ resolved
@@ -42,8 +42,7 @@
         "-l",
         help="Logging level",
         choices=["DEBUG", "INFO", "WARNING", "ERROR", "CRITICAL"],
-<<<<<<< HEAD
-        default="INFO"
+        default="INFO",
     )
     
     parser.add_argument(
@@ -68,17 +67,8 @@
         "--secondary-model",
         help="Secondary LLM model name",
         default=None
-=======
-        default="INFO",
->>>>>>> 0560c841
     )
-
-    parser.add_argument("--api-base", help="Base URL for the LLM API", default=None)
-
-    parser.add_argument("--primary-model", help="Primary LLM model name", default=None)
-
-    parser.add_argument("--secondary-model", help="Secondary LLM model name", default=None)
-
+    
     return parser.parse_args()
 
 
@@ -128,7 +118,6 @@
             config_path=args.config if config is None else None,
             output_dir=args.output,
         )
-<<<<<<< HEAD
         
         # Load from checkpoint if specified
         if args.checkpoint:
@@ -139,9 +128,6 @@
             openevolve.database.load(args.checkpoint)
             print(f"Checkpoint loaded successfully (iteration {openevolve.database.last_iteration})")
         
-=======
-
->>>>>>> 0560c841
         # Override log level if specified
         if args.log_level:
             logging.getLogger().setLevel(getattr(logging, args.log_level))
@@ -151,7 +137,6 @@
             iterations=args.iterations,
             target_score=args.target_score,
         )
-<<<<<<< HEAD
         
         # Get the checkpoint path
         checkpoint_dir = os.path.join(openevolve.output_dir, "checkpoints")
@@ -162,22 +147,15 @@
             if checkpoints:
                 latest_checkpoint = sorted(checkpoints, key=lambda x: int(x.split("_")[-1]) if "_" in x else 0)[-1]
         
-=======
-
->>>>>>> 0560c841
         print(f"\nEvolution complete!")
         print(f"Best program metrics:")
         for name, value in best_program.metrics.items():
             print(f"  {name}: {value:.4f}")
-<<<<<<< HEAD
             
         if latest_checkpoint:
             print(f"\nLatest checkpoint saved at: {latest_checkpoint}")
             print(f"To resume, use: --checkpoint {latest_checkpoint}")
         
-=======
-
->>>>>>> 0560c841
         return 0
 
     except Exception as e:
