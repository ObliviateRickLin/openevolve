--- conflicted
+++ resolved
@@ -105,41 +105,6 @@
                 temp_file.write(program_code.encode("utf-8"))
                 temp_file_path = temp_file.name
 
-<<<<<<< HEAD
-        try:
-            # Run evaluation
-            if self.config.cascade_evaluation:
-                # Run cascade evaluation
-                metrics = await self._cascade_evaluate(temp_file_path)
-            else:
-                # Run direct evaluation
-                metrics = await self._direct_evaluate(temp_file_path)
-
-            # Add LLM feedback if configured
-            if self.config.use_llm_feedback and self.llm_ensemble:
-                feedback_metrics = await self._llm_evaluate(program_code)
-
-                # Combine metrics
-                for name, value in feedback_metrics.items():
-                    metrics[f"llm_{name}"] = value * self.config.llm_feedback_weight
-
-            elapsed = time.time() - start_time
-            program_id_str = f" {program_id}" if program_id else ""
-
-            # Format metrics properly, handling both numeric and string values
-            metric_strs = []
-            for name, value in metrics.items():
-                if isinstance(value, (int, float)):
-                    metric_strs.append(f"{name}={value:.4f}")
-                else:
-                    metric_strs.append(f"{name}={value}")
-
-            logger.info(
-                f"Evaluated program{program_id_str} in {elapsed:.2f}s: " f"{', '.join(metric_strs)}"
-            )
-
-            return metrics
-=======
             try:
                 # Run evaluation
                 if self.config.cascade_evaluation:
@@ -148,7 +113,6 @@
                 else:
                     # Run direct evaluation
                     metrics = await self._direct_evaluate(temp_file_path)
->>>>>>> 14e0de0a
 
                 # Add LLM feedback if configured
                 if self.config.use_llm_feedback and self.llm_ensemble:
